--- conflicted
+++ resolved
@@ -77,15 +77,9 @@
     "@types/console-log-level": "^1.4.3",
     "@types/jest": "^29.5.5",
     "@types/js-yaml": "^4.0.6",
-<<<<<<< HEAD
-    "@types/node": "^20.6.3",
-    "@types/tar": "^6.1.6",
-    "@types/uuid": "^9.0.4",
-=======
     "@types/node": "^20.10.5",
     "@types/tar": "^6.1.6",
     "@types/uuid": "^9.0.7",
->>>>>>> 58626a92
     "@typescript-eslint/eslint-plugin": "^6.7.2",
     "@typescript-eslint/parser": "^6.14.0",
     "@vercel/ncc": "^0.38.0",
